#pragma once
#include "Tensor.h"
<<<<<<< HEAD
//=======================================//
//========== Basic Arithmetics ==========//
//=======================================//



=======
>>>>>>> 5ebf6e72

// basic arithmetics










// trignometric functions

// ============================================================
// Out-of-place unary trigonometric functions
// ============================================================
Tensor sin  (const Tensor& x);
Tensor cos  (const Tensor& x);
Tensor tan  (const Tensor& x);
Tensor asin (const Tensor& x);
Tensor acos (const Tensor& x);
Tensor atan (const Tensor& x);
Tensor sinh (const Tensor& x);
Tensor cosh (const Tensor& x);
Tensor tanh (const Tensor& x);
Tensor asinh(const Tensor& x);
Tensor acosh(const Tensor& x);
Tensor atanh(const Tensor& x);

// ============================================================
// In-place unary trigonometric functions
// ============================================================
void sin_  (Tensor& x);
void cos_  (Tensor& x);
void tan_  (Tensor& x);
void asin_ (Tensor& x);
void acos_ (Tensor& x);
void atan_ (Tensor& x);
void sinh_ (Tensor& x);
void cosh_ (Tensor& x);
void tanh_ (Tensor& x);
void asinh_(Tensor& x);
void acosh_(Tensor& x);
void atanh_(Tensor& x);








//=======================================//
//============ Trigonometric ============//
//=======================================//



<<<<<<< HEAD























//=======================================//
//===== exponentials and logarithms =====//
//=======================================//

// Table of kernels per dtype for each op
enum class OpType { Exp = 0, Exp2, Log, Log2, Log10};

// Type-erased kernel function pointer
using KernelFn = void(*)(const void*, void*, size_t);

// Kernel function templates
template<typename T, T(*Func)(T)>
void unary_kernel(const T* in, T* out, size_t n);

// Function wrappers for exp, exp2, log, log2, log10
float expf_wrap(float x);
double exp_wrap(double x);
float exp2f_wrap(float x);
double exp2_wrap(double x);
float logf_wrap(float x);
double log_wrap(double x);
float log2f_wrap(float x);
double log2_wrap(double x);
float log10f_wrap(float x);
double log10_wrap(double x);

// Kernel instantiations
void exp_float_kernel(const void* in, void* out, size_t n);
void exp_double_kernel(const void* in, void* out, size_t n);
void exp2_float_kernel(const void* in, void* out, size_t n);
void exp2_double_kernel(const void* in, void* out, size_t n);
void log_float_kernel(const void* in, void* out, size_t n);
void log_double_kernel(const void* in, void* out, size_t n);
void log2_float_kernel(const void* in, void* out, size_t n);
void log2_double_kernel(const void* in, void* out, size_t n);
void log10_float_kernel(const void* in, void* out, size_t n);
void log10_double_kernel(const void* in, void* out, size_t n);

// Kernel dispatch table
constexpr size_t DTYPE_COUNT = 2; // float, double
constexpr size_t OPTYPE_COUNT = 5; // exp, exp2, log, log2, log10
extern const KernelFn kernel_table[OPTYPE_COUNT][DTYPE_COUNT];

// Helper to map Tensor dtype to index
size_t dtype_index(Dtype dtype);

// Dispatch function
Tensor unary_dispatch(const Tensor& input, OpType op);

// User API
Tensor exp(const Tensor& input);      // out-of-place
Tensor exp2(const Tensor& input);     // out-of-place
void exp_(Tensor& input);             // in-place
void exp2_(Tensor& input);            // in-place

Tensor log(const Tensor& input);      // out-of-place
Tensor log2(const Tensor& input);     // out-of-place
Tensor log10(const Tensor& input);     // out-of-place
void log_(Tensor& input);             // in-place
void log2_(Tensor& input);            // in-place
void log10_(Tensor& input);            // in-place

















//=======================================//
//=========== Data Operations ===========//
//=======================================//
=======
// reduction operations
>>>>>>> 5ebf6e72
<|MERGE_RESOLUTION|>--- conflicted
+++ resolved
@@ -1,14 +1,5 @@
 #pragma once
 #include "Tensor.h"
-<<<<<<< HEAD
-//=======================================//
-//========== Basic Arithmetics ==========//
-//=======================================//
-
-
-
-=======
->>>>>>> 5ebf6e72
 
 // basic arithmetics
 
@@ -56,19 +47,7 @@
 void atanh_(Tensor& x);
 
 
-
-
-
-
-
-
-//=======================================//
-//============ Trigonometric ============//
-//=======================================//
-
-
-
-<<<<<<< HEAD
+// exponentials and logarithms
 
 
 
@@ -78,101 +57,4 @@
 
 
 
-
-
-
-
-
-
-
-
-
-
-
-
-
-
-//=======================================//
-//===== exponentials and logarithms =====//
-//=======================================//
-
-// Table of kernels per dtype for each op
-enum class OpType { Exp = 0, Exp2, Log, Log2, Log10};
-
-// Type-erased kernel function pointer
-using KernelFn = void(*)(const void*, void*, size_t);
-
-// Kernel function templates
-template<typename T, T(*Func)(T)>
-void unary_kernel(const T* in, T* out, size_t n);
-
-// Function wrappers for exp, exp2, log, log2, log10
-float expf_wrap(float x);
-double exp_wrap(double x);
-float exp2f_wrap(float x);
-double exp2_wrap(double x);
-float logf_wrap(float x);
-double log_wrap(double x);
-float log2f_wrap(float x);
-double log2_wrap(double x);
-float log10f_wrap(float x);
-double log10_wrap(double x);
-
-// Kernel instantiations
-void exp_float_kernel(const void* in, void* out, size_t n);
-void exp_double_kernel(const void* in, void* out, size_t n);
-void exp2_float_kernel(const void* in, void* out, size_t n);
-void exp2_double_kernel(const void* in, void* out, size_t n);
-void log_float_kernel(const void* in, void* out, size_t n);
-void log_double_kernel(const void* in, void* out, size_t n);
-void log2_float_kernel(const void* in, void* out, size_t n);
-void log2_double_kernel(const void* in, void* out, size_t n);
-void log10_float_kernel(const void* in, void* out, size_t n);
-void log10_double_kernel(const void* in, void* out, size_t n);
-
-// Kernel dispatch table
-constexpr size_t DTYPE_COUNT = 2; // float, double
-constexpr size_t OPTYPE_COUNT = 5; // exp, exp2, log, log2, log10
-extern const KernelFn kernel_table[OPTYPE_COUNT][DTYPE_COUNT];
-
-// Helper to map Tensor dtype to index
-size_t dtype_index(Dtype dtype);
-
-// Dispatch function
-Tensor unary_dispatch(const Tensor& input, OpType op);
-
-// User API
-Tensor exp(const Tensor& input);      // out-of-place
-Tensor exp2(const Tensor& input);     // out-of-place
-void exp_(Tensor& input);             // in-place
-void exp2_(Tensor& input);            // in-place
-
-Tensor log(const Tensor& input);      // out-of-place
-Tensor log2(const Tensor& input);     // out-of-place
-Tensor log10(const Tensor& input);     // out-of-place
-void log_(Tensor& input);             // in-place
-void log2_(Tensor& input);            // in-place
-void log10_(Tensor& input);            // in-place
-
-
-
-
-
-
-
-
-
-
-
-
-
-
-
-
-
-//=======================================//
-//=========== Data Operations ===========//
-//=======================================//
-=======
-// reduction operations
->>>>>>> 5ebf6e72
+// reduction operations